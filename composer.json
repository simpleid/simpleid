--- conflicted
+++ resolved
@@ -13,12 +13,7 @@
         "ext-openssl": "*",
         "ext-hash": "*",
         "kelvinmo/simplexrd": "^3.0",
-<<<<<<< HEAD
         "kelvinmo/simplejwt": "^0.5",
-        "kelvinmo/simplei18n": "^0.2",
-=======
-        "kelvinmo/simplejwt": "^0.4",
->>>>>>> b896e680
         "kelvinmo/fernet-php": "^1.0 | ^0.5",
         "bcosca/fatfree-core": "^3.7",
         "mustangostang/spyc": "^0.6",
