--- conflicted
+++ resolved
@@ -1091,11 +1091,7 @@
         
         $event->addBlock('discovery', $tpl->render('openid_profile.html', false, $hive), 1, [
             'title' => $this->f3->get('intl.core.openid.discovery_title'),
-<<<<<<< HEAD
             'links' => [ [ 'href' => 'https://simpleid.org/docs/2/openid/#claiming', 'name' => $this->f3->get('intl.common.more_info') ] ],
-=======
-            'links' => [ [ 'href' => 'https://simpleid.org/documentation/getting-started/setting-identity/claim-your-identifier', 'name' => $this->f3->get('intl.common.more_info') ] ],
->>>>>>> 241656d8
         ]);
     }
 }
