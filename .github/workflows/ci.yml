--- conflicted
+++ resolved
@@ -13,11 +13,7 @@
           - 7.3
           - 7.4
           - 8.0
-<<<<<<< HEAD
           - 8.1
-    name: Tests on PHP ${{ matrix.php-versions }}
-=======
->>>>>>> 863eebc5
     steps:
       - name: Checkout
         uses: actions/checkout@v2
